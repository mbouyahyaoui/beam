/*
 * Licensed to the Apache Software Foundation (ASF) under one
 * or more contributor license agreements.  See the NOTICE file
 * distributed with this work for additional information
 * regarding copyright ownership.  The ASF licenses this file
 * to you under the Apache License, Version 2.0 (the
 * "License"); you may not use this file except in compliance
 * with the License.  You may obtain a copy of the License at
 *
 *     http://www.apache.org/licenses/LICENSE-2.0
 *
 * Unless required by applicable law or agreed to in writing, software
 * distributed under the License is distributed on an "AS IS" BASIS,
 * WITHOUT WARRANTIES OR CONDITIONS OF ANY KIND, either express or implied.
 * See the License for the specific language governing permissions and
 * limitations under the License.
 */
package org.apache.beam.sdk.transforms;

import org.apache.beam.sdk.coders.Coder;
import org.apache.beam.sdk.transforms.display.DisplayData;
import org.apache.beam.sdk.values.PCollection;

/**
 * {@code PTransform}s for filtering from a {@code PCollection} the
 * elements satisfying a predicate, or satisfying an inequality with
 * a given value based on the elements' natural ordering.
 *
 * @param <T> the type of the values in the input {@code PCollection},
 * and the type of the elements in the output {@code PCollection}
 */
public class Filter<T> extends PTransform<PCollection<T>, PCollection<T>> {

  /**
   * Returns a {@code PTransform} that takes an input
   * {@code PCollection<T>} and returns a {@code PCollection<T>} with
   * elements that satisfy the given predicate.  The predicate must be
   * a {@code SerializableFunction<T, Boolean>}.
   *
   * <p>Example of use:
   * <pre> {@code
   * PCollection<String> wordList = ...;
   * PCollection<String> longWords =
   *     wordList.apply(Filter.by(new MatchIfWordLengthGT(6)));
   * } </pre>
   *
   * <p>See also {@link #lessThan}, {@link #lessThanEq},
   * {@link #greaterThan}, {@link #greaterThanEq}, which return elements
   * satisfying various inequalities with the specified value based on
   * the elements' natural ordering.
   */
  public static <T, PredicateT extends SerializableFunction<T, Boolean>> Filter<T>
  by(PredicateT predicate) {
    return new Filter<>(predicate);
  }

  /**
   * Returns a {@code PTransform} that takes an input
   * {@link PCollection} and returns a {@link PCollection} with
   * elements that are less than a given value, based on the
   * elements' natural ordering. Elements must be {@code Comparable}.
   *
   * <p>Example of use:
   * <pre> {@code
   * PCollection<Integer> listOfNumbers = ...;
   * PCollection<Integer> smallNumbers =
   *     listOfNumbers.apply(Filter.lessThan(10));
   * } </pre>
   *
   * <p>See also {@link #lessThanEq}, {@link #greaterThanEq},
   * and {@link #greaterThan}, which return elements satisfying various
   * inequalities with the specified value based on the elements'
   * natural ordering.
   *
   * <p>See also {@link #by}, which returns elements
   * that satisfy the given predicate.
   */
  public static <T extends Comparable<T>> Filter<T> lessThan(final T value) {
    return by(new SerializableFunction<T, Boolean>() {
      @Override
      public Boolean apply(T input) {
        return input.compareTo(value) < 0;
      }
    }).described(String.format("x < %s", value));
  }


  /**
   * Returns a {@code PTransform} that takes an input
   * {@code PCollection<T>} and returns a {@code PCollection<T>} with
   * elements that are greater than a given value, based on the
   * elements' natural ordering. Elements must be {@code Comparable}.
   *
   * <p>Example of use:
   * <pre> {@code
   * PCollection<Integer> listOfNumbers = ...;
   * PCollection<Integer> largeNumbers =
   *     listOfNumbers.apply(Filter.greaterThan(1000));
   * } </pre>
   *
   * <p>See also {@link #greaterThanEq}, {@link #lessThan},
   * and {@link #lessThanEq}, which return elements satisfying various
   * inequalities with the specified value based on the elements'
   * natural ordering.
   *
   * <p>See also {@link #by}, which returns elements
   * that satisfy the given predicate.
   */
  public static <T extends Comparable<T>> Filter<T> greaterThan(final T value) {
    return by(new SerializableFunction<T, Boolean>() {
      @Override
      public Boolean apply(T input) {
        return input.compareTo(value) > 0;
      }
    }).described(String.format("x > %s", value));
  }

  /**
   * Returns a {@code PTransform} that takes an input
   * {@code PCollection<T>} and returns a {@code PCollection<T>} with
   * elements that are less than or equal to a given value, based on the
   * elements' natural ordering. Elements must be {@code Comparable}.
   *
   * <p>Example of use:
   * <pre> {@code
   * PCollection<Integer> listOfNumbers = ...;
   * PCollection<Integer> smallOrEqualNumbers =
   *     listOfNumbers.apply(Filter.lessThanEq(10));
   * } </pre>
   *
   * <p>See also {@link #lessThan}, {@link #greaterThanEq},
   * and {@link #greaterThan}, which return elements satisfying various
   * inequalities with the specified value based on the elements'
   * natural ordering.
   *
   * <p>See also {@link #by}, which returns elements
   * that satisfy the given predicate.
   */
  public static <T extends Comparable<T>> Filter<T> lessThanEq(final T value) {
    return by(new SerializableFunction<T, Boolean>() {
      @Override
      public Boolean apply(T input) {
        return input.compareTo(value) <= 0;
      }
    }).described(String.format("x ≤ %s", value));
  }

  /**
   * Returns a {@code PTransform} that takes an input
   * {@code PCollection<T>} and returns a {@code PCollection<T>} with
   * elements that are greater than or equal to a given value, based on
   * the elements' natural ordering. Elements must be {@code Comparable}.
   *
   * <p>Example of use:
   * <pre> {@code
   * PCollection<Integer> listOfNumbers = ...;
   * PCollection<Integer> largeOrEqualNumbers =
   *     listOfNumbers.apply(Filter.greaterThanEq(1000));
   * } </pre>
   *
   * <p>See also {@link #greaterThan}, {@link #lessThan},
   * and {@link #lessThanEq}, which return elements satisfying various
   * inequalities with the specified value based on the elements'
   * natural ordering.
   *
   * <p>See also {@link #by}, which returns elements
   * that satisfy the given predicate.
   */
  public static <T extends Comparable<T>> Filter<T> greaterThanEq(final T value) {
    return by(new SerializableFunction<T, Boolean>() {
      @Override
      public Boolean apply(T input) {
        return input.compareTo(value) >= 0;
      }
    }).described(String.format("x ≥ %s", value));
  }

  ///////////////////////////////////////////////////////////////////////////////

  private SerializableFunction<T, Boolean> predicate;
  private String predicateDescription;

  private Filter(SerializableFunction<T, Boolean> predicate) {
    this(predicate, "Filter.predicate");
  }

  private Filter(SerializableFunction<T, Boolean> predicate,
      String predicateDescription) {
    this.predicate = predicate;
    this.predicateDescription = predicateDescription;
  }

  /**
   * Returns a new {@link Filter} {@link PTransform} that's like this
   * {@link PTransform} but with the specified description for {@link DisplayData}. Does not
   * modify this {@link PTransform}.
   */
  Filter<T> described(String description) {
    return new Filter<>(predicate, description);

  }

  @Override
  public PCollection<T> apply(PCollection<T> input) {
<<<<<<< HEAD
    PCollection<T> output = input.apply(ParDo.of(new DoFn<T, T>() {
=======
    return input.apply(ParDo.of(new OldDoFn<T, T>() {
>>>>>>> c584b37b
      @Override
      public void processElement(ProcessContext c) {
        if (predicate.apply(c.element())) {
          c.output(c.element());
        }
      }
    }));
  }

  @Override
  protected Coder<T> getDefaultOutputCoder(PCollection<T> input) {
    return input.getCoder();
  }

  @Override
  public void populateDisplayData(DisplayData.Builder builder) {
    super.populateDisplayData(builder);
    builder.add(DisplayData.item("predicate", predicateDescription)
      .withLabel("Filter Predicate"));
  }
}<|MERGE_RESOLUTION|>--- conflicted
+++ resolved
@@ -202,11 +202,7 @@
 
   @Override
   public PCollection<T> apply(PCollection<T> input) {
-<<<<<<< HEAD
-    PCollection<T> output = input.apply(ParDo.of(new DoFn<T, T>() {
-=======
     return input.apply(ParDo.of(new OldDoFn<T, T>() {
->>>>>>> c584b37b
       @Override
       public void processElement(ProcessContext c) {
         if (predicate.apply(c.element())) {
